--- conflicted
+++ resolved
@@ -8,11 +8,7 @@
 
 ![exporter_diagram](images/Citrix-adc-exporter-workflow.png)
  
-<<<<<<< HEAD
-To monitor stats and counters of Citrix ADC instances, citrix-adc-metric-exporter is being run as a container or script. It collects Citrix ADC stats such as total hits to a vserver, http request rate, ssl encryption-decryption rate, etc from the Citrix ADC instances and holds them until the Prometheus server pulls the stats and stores them with a timestamp. Grafana can then be pointed to the Prometheus server to fetch the stats, plot them, set alarms, create heat maps, generate tables, etc as needed to analyse the Citrix ADC stats. 
-=======
-To monitor stats and counters of Citrix ADC instances, netscaler-metric-exporter can be run as a container or script. It collects Citrix ADC stats such as total hits to a vserver, http request rate, ssl encryption-decryption rate, etc from the Citrix ADC instances and holds them until the Prometheus server pulls the stats and stores them with a timestamp. Grafana can then be pointed to the Prometheus server to fetch the stats, plot them, set alarms, create heat maps, generate tables, etc as needed to analyse the Citrix ADC stats. 
->>>>>>> b245bfb7
+To monitor stats and counters of Citrix ADC instances, citrix-adc-metric-exporter can be run as a container or script. It collects Citrix ADC stats such as total hits to a vserver, http request rate, ssl encryption-decryption rate, etc from the Citrix ADC instances and holds them until the Prometheus server pulls the stats and stores them with a timestamp. Grafana can then be pointed to the Prometheus server to fetch the stats, plot them, set alarms, create heat maps, generate tables, etc as needed to analyse the Citrix ADC stats. 
 
    Details about setting up the exporter to work in an environment as given in the figure is provided in the following sections. A note on which Citrix ADC entities/metrics the exporter scrapes by default and how to modify it is also explained.
 
