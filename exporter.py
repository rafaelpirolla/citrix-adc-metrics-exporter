--- conflicted
+++ resolved
@@ -142,40 +142,16 @@
     parser.add_argument('--metric', required=False, action='append', type=str, help='Collect only the metrics specified here, may be used multiple times.')
     parser.add_argument('--username', default='nsroot', type=str, help='The username used to access the Netscaler or NS_USER env var. Default: nsroot')
     parser.add_argument('--password', default='nsroot', type=str, help='The password used to access the Netscaler or NS_PASSWORD env var. Default: nsroot')
-<<<<<<< HEAD
     parser.add_argument('--secure', default='no', type=str, help='yes: Use HTTPS, no: Use HTTP. Default: no', choices=['yes', 'no'])
-    parser.add_argument('--timeout', default=15, type=float, help='Timeout for Nitro calls.')
-    parser.add_argument('--metrics-file', required=False, default='/exporter/metrics.json', type=str)
-    parser.add_argument('--log-file', required=False, default='/exporter/exporter.log', type=str)
-    parser.add_argument('--log-level', required=False, default='ERROR', type=str, choices=['DEBUG', 'INFO', 'WARN', 'ERROR', 'CRITICAL', 'debug', 'info', 'warn', 'error', 'critical'])
-    parser.add_argument('--config-file', required=False, default='./config.yaml', type=str)
-    args = parser.parse_args()
-
-    if args.config_file:
-        args = parseConfig(args)
-
-    print(args)
-    exit()
-
-    logging.basicConfig(
-        filename=args.log_file,
-        format='%(asctime)s %(levelname)-8s %(message)s',
-        datefmt='%FT%T%z',
-        level= {
-            'DEBUG': logging.DEBUG,
-            'INFO': logging.INFO,
-            'WARN': logging.WARN,
-            'ERROR': logging.ERROR,
-            'CRITICAL': logging.CRITICAL,
-        }[args.log_level.upper()])
-
-=======
-    parser.add_argument('--secure', default='no', type=str, help='yes: Use HTTPS, no: Use HTTP. Default: no')
     parser.add_argument('--timeout', default=15, type=float, help='Timeout for Nitro calls.')
     parser.add_argument('--metrics-file', required=False, default='/exporter/metrics.json', type=str, help='Location of metrics.json file. Default: /exporter/metrics.json')
     parser.add_argument('--log-file', required=False, default='/exporter/exporter.log', type=str, help='Location of exporter.log file. Default: /exporter/exporter.log')
     parser.add_argument('--log-level', required=False, default='ERROR', type=str, choices=['DEBUG', 'INFO', 'WARN', 'ERROR', 'CRITICAL', 'debug', 'info', 'warn', 'error', 'critical'])
+    parser.add_argument('--config-file', required=False, default='./config.yaml', type=str)
     args = parser.parse_args()
+
+    if args.config_file:
+        args = parseConfig(args)
 
     try:
         logging.basicConfig(
@@ -191,7 +167,7 @@
             }[args.log_level.upper()])
     except Exception as e:
         print('Error while setting logger configs::%s', e)
->>>>>>> 851ce035
+
     logging.getLogger("requests").setLevel(logging.WARNING)
     logging.getLogger("urllib3").setLevel(logging.WARNING)
     logger = logging.getLogger('netscaler_metrics_exporter')
@@ -206,11 +182,8 @@
         start_http_server(args.port)
     except Exception as e:
         logger.error('Error while opening port::%s', e)
-<<<<<<< HEAD
         print(e)
         sys.exit()
-=======
->>>>>>> 851ce035
 
     # Get username and password of NetScalers.
     ns_user = os.environ.get("NS_USER")
@@ -219,16 +192,10 @@
     ns_password = os.environ.get("NS_PASSWORD")
     if ns_password == None:
         ns_password = args.password
-<<<<<<< HEAD
     else:
       logger.warning('Using NS_PASSWORD Environment variable is insecure. Consider using config.yaml file and --config-file option to define password')
 
     # Load the metrics file specifying stats to be collected
-    f = open(args.metrics_file, 'r')
-=======
-
-    # Load the metrics file specifying stats to be collected
->>>>>>> 851ce035
     try:
         f = open(args.metrics_file, 'r')
         # collect selected metrics only
